--- conflicted
+++ resolved
@@ -31,11 +31,8 @@
 #define BOARD_TYPE BOARD_PICO
 //#define BOARD_TYPE BOARD_ADAFRUIT_ITSY
 //#define BOARD_TYPE BOARD_SPOKE_RP2040
-<<<<<<< HEAD
 //#define BOARD_TYPE BOARD_WERKZEUG
-=======
 //#define BOARD_TYPE BOARD_QMTECH_RP2040_DAUGHTERBOARD
->>>>>>> 06b2f72d
 ```
 
 The following values control where the code expects to find functionality.  Of course, not all pins can can be used for all functions.  Take care, especially with the UART pins, to ensure compatibility.
